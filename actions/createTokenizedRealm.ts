<<<<<<< HEAD
=======
import { Connection, PublicKey } from '@solana/web3.js'
>>>>>>> 24f20e52
import {
  SequenceType,
  txBatchesToInstructionSetWithSigners,
  sendTransactionsV3,
} from 'utils/sendTransactions'
import { chunks } from '@utils/helpers'
<<<<<<< HEAD

import {
  prepareRealmCreation,
  RealmCreation,
  Web3Context,
} from '@tools/governance/prepareRealmCreation'
=======
import { prepareRealmCreation } from '@tools/governance/prepareRealmCreation'
import { trySentryLog } from '@utils/logs'

interface TokenizedRealm {
  connection: Connection
  wallet: WalletSigner
  programIdAddress: string

  realmName: string
  tokensToGovernThreshold: number | undefined

  communityYesVotePercentage: number
  existingCommunityMintPk: PublicKey | undefined
  transferCommunityMintAuthority: boolean | undefined

  useSupplyFactor: boolean
  communityMintSupplyFactor: number | undefined
  communityAbsoluteMaxVoteWeight: number | undefined
>>>>>>> 24f20e52

export type TokenizedRealm = Web3Context & RealmCreation

export default async function createTokenizedRealm({
  connection,
  wallet,

  ...params
}: TokenizedRealm) {
  const {
    communityMintPk,
    councilMintPk,
    realmPk,
    realmInstructions,
    realmSigners,
    mintsSetupInstructions,
    mintsSetupSigners,
    councilMembersInstructions,
  } = await prepareRealmCreation({
    connection,
    wallet,
    // TODO does there need to be community token config
    ...params,
  })

  try {
    const councilMembersChunks = chunks(councilMembersInstructions, 10)
    // only walletPk needs to sign the minting instructions and it's a signer by default and we don't have to include any more signers
    const councilMembersSignersChunks = Array(councilMembersChunks.length).fill(
      []
    )
    console.log('CREATE GOV TOKEN REALM: sending transactions')

    const signers = [
      mintsSetupSigners,
      ...councilMembersSignersChunks,
      realmSigners,
    ]
    const txes = [
      mintsSetupInstructions,
      ...councilMembersChunks,
      realmInstructions,
    ].map((txBatch, batchIdx) => {
      return {
        instructionsSet: txBatchesToInstructionSetWithSigners(
          txBatch,
          signers,
          batchIdx
        ),
        sequenceType: SequenceType.Sequential,
      }
    })

    const tx = await sendTransactionsV3({
      connection,
      wallet,
      transactionInstructions: txes,
    })

    const logInfo = {
      realmId: realmPk,
      realmSymbol: realmName,
      wallet: wallet.publicKey?.toBase58(),
    }
    trySentryLog({
      tag: 'realmCreated',
      objToStringify: logInfo,
    })

    return {
      tx,
      realmPk,
      communityMintPk,
      councilMintPk,
    }
  } catch (ex) {
    console.error(ex)
    throw ex
  }
}<|MERGE_RESOLUTION|>--- conflicted
+++ resolved
@@ -1,40 +1,16 @@
-<<<<<<< HEAD
-=======
-import { Connection, PublicKey } from '@solana/web3.js'
->>>>>>> 24f20e52
 import {
   SequenceType,
   txBatchesToInstructionSetWithSigners,
   sendTransactionsV3,
 } from 'utils/sendTransactions'
 import { chunks } from '@utils/helpers'
-<<<<<<< HEAD
 
 import {
   prepareRealmCreation,
   RealmCreation,
   Web3Context,
 } from '@tools/governance/prepareRealmCreation'
-=======
-import { prepareRealmCreation } from '@tools/governance/prepareRealmCreation'
 import { trySentryLog } from '@utils/logs'
-
-interface TokenizedRealm {
-  connection: Connection
-  wallet: WalletSigner
-  programIdAddress: string
-
-  realmName: string
-  tokensToGovernThreshold: number | undefined
-
-  communityYesVotePercentage: number
-  existingCommunityMintPk: PublicKey | undefined
-  transferCommunityMintAuthority: boolean | undefined
-
-  useSupplyFactor: boolean
-  communityMintSupplyFactor: number | undefined
-  communityAbsoluteMaxVoteWeight: number | undefined
->>>>>>> 24f20e52
 
 export type TokenizedRealm = Web3Context & RealmCreation
 
@@ -96,7 +72,7 @@
 
     const logInfo = {
       realmId: realmPk,
-      realmSymbol: realmName,
+      realmSymbol: params.realmName,
       wallet: wallet.publicKey?.toBase58(),
     }
     trySentryLog({
