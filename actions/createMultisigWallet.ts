--- conflicted
+++ resolved
@@ -4,17 +4,13 @@
   txBatchesToInstructionSetWithSigners,
 } from 'utils/sendTransactions'
 import { chunks } from '@utils/helpers'
-<<<<<<< HEAD
 
 import {
   prepareRealmCreation,
   RealmCreation,
   Web3Context,
 } from '@tools/governance/prepareRealmCreation'
-=======
-import { prepareRealmCreation } from '@tools/governance/prepareRealmCreation'
 import { trySentryLog } from '@utils/logs'
->>>>>>> 24f20e52
 
 /// Creates multisig realm with community mint with 0 supply
 /// and council mint used as multisig token
@@ -75,7 +71,7 @@
 
     const logInfo = {
       realmId: realmPk,
-      realmSymbol: realmName,
+      realmSymbol: params.realmName,
       wallet: wallet.publicKey?.toBase58(),
     }
     trySentryLog({
