import { HIDDEN_GOVERNANCES } from '@components/instructions/tools'
import { GovernanceAccountType } from '@models/accounts'
import { MintInfo } from '@solana/spl-token'
import {
  getMultipleAccountInfoChunked,
  GovernedMintInfoAccount,
  GovernedTokenAccount,
  parseMintAccountData,
} from '@utils/tokens'
import { Instructions } from '@utils/uiTypes/proposalCreationTypes'
import useWalletStore from 'stores/useWalletStore'
import useRealm from './useRealm'

export default function useGovernanceAssets() {
  const { governances, tokenMints, realmTokenAccounts } = useRealm()
  const connection = useWalletStore((s) => s.connection.current)
<<<<<<< HEAD
  const { ownVoterWeight, realm, symbol } = useRealm()
  const governancesArray = Object.keys(governances).map(
    (key) => governances[key]
  )
=======
  const { ownVoterWeight, realm } = useRealm()

  const governancesArray = Object.keys(governances)
    .filter((gpk) => !HIDDEN_GOVERNANCES.has(gpk))
    .map((key) => governances[key])

>>>>>>> 61c299c9
  const getGovernancesByAccountType = (type: GovernanceAccountType) => {
    const governancesFiltered = governancesArray.filter(
      (gov) => gov.info?.accountType === type
    )
    return governancesFiltered
  }
  function canUseGovernanceForInstruction(type: GovernanceAccountType) {
    return (
      realm &&
      getGovernancesByAccountType(type).some((g) =>
        ownVoterWeight.canCreateProposal(g.info.config)
      )
    )
  }
  const canMintRealmCommunityToken = () => {
    const governances = getGovernancesByAccountType(
      GovernanceAccountType.MintGovernance
    )
    return !!governances.find(
      (x) =>
        x.info.governedAccount.toBase58() ==
        realm?.info.communityMint.toBase58()
    )
  }
  const canMintRealmCouncilToken = () => {
    const governances = getGovernancesByAccountType(
      GovernanceAccountType.MintGovernance
    )

    return !!governances.find(
      (x) =>
        x.info.governedAccount.toBase58() ==
        realm?.info.config.councilMint?.toBase58()
    )
  }
  // TODO: Check governedAccounts from all governances plus search for token accounts owned by governances
  const canUseTransferInstruction = canUseGovernanceForInstruction(
    GovernanceAccountType.TokenGovernance
  )

  const canUseProgramUpgradeInstruction = canUseGovernanceForInstruction(
    GovernanceAccountType.ProgramGovernance
  )

  const canUseMintInstruction = canUseGovernanceForInstruction(
    GovernanceAccountType.MintGovernance
  )

  const canUseAnyInstruction =
    realm &&
    governancesArray.some((g) =>
      ownVoterWeight.canCreateProposal(g.info.config)
    )

  const availableInstructions = [
    {
      id: Instructions.Transfer,
      name: 'Transfer Tokens',
      isVisible: canUseTransferInstruction,
    },
    {
      id: Instructions.ProgramUpgrade,
      name: 'Upgrade Program',
      isVisible: canUseProgramUpgradeInstruction,
    },
    {
      id: Instructions.Mint,
      name: 'Mint Tokens',
      isVisible: canUseMintInstruction,
    },
    {
      id: Instructions.Base64,
      name: 'Execute Custom Instruction',
      isVisible: canUseAnyInstruction,
    },
    {
      id: Instructions.MangoMakeChangeMaxAccounts,
      name: 'Mango - change max accounts',
      isVisible: canUseProgramUpgradeInstruction && symbol === 'MNGO',
    },
    {
      id: Instructions.None,
      name: 'None',
      isVisible:
        realm &&
        Object.values(governances).some((g) =>
          ownVoterWeight.canCreateProposal(g.info.config)
        ),
    },
  ]
  const getAvailableInstructions = () => {
    return availableInstructions.filter((x) => x.isVisible)
  }
  function prepareTokenGovernances() {
    const tokenGovernances = getGovernancesByAccountType(
      GovernanceAccountType.TokenGovernance
    )
    const governedTokenAccounts: GovernedTokenAccount[] = []
    for (const i of tokenGovernances) {
      const realmTokenAccount = realmTokenAccounts.find(
        (x) => x.publicKey.toBase58() === i.info.governedAccount.toBase58()
      )
      const mint = tokenMints.find(
        (x) =>
          realmTokenAccount?.account.mint.toBase58() === x.publicKey.toBase58()
      )
      const obj = {
        governance: i,
        token: realmTokenAccount,
        mint,
      }
      governedTokenAccounts.push(obj)
    }
    return governedTokenAccounts
  }
  async function getMintWithGovernances() {
    const mintGovernances = getGovernancesByAccountType(
      GovernanceAccountType.MintGovernance
    )
    const governedMintInfoAccounts: GovernedMintInfoAccount[] = []
    const mintGovernancesMintInfo = await getMultipleAccountInfoChunked(
      connection,
      mintGovernances.map((x) => x.info.governedAccount)
    )
    mintGovernancesMintInfo.forEach((mintAccountInfo, index) => {
      const governance = mintGovernances[index]
      if (!mintAccountInfo) {
        throw new Error(
          `Missing mintAccountInfo for: ${governance.pubkey.toBase58()}`
        )
      }
      const data = Buffer.from(mintAccountInfo.data)
      const parsedMintInfo = parseMintAccountData(data) as MintInfo
      const obj = {
        governance,
        mintInfo: parsedMintInfo,
      }
      governedMintInfoAccounts.push(obj)
    })
    return governedMintInfoAccounts
  }
  const governedTokenAccounts = prepareTokenGovernances()
  return {
    governancesArray,
    getGovernancesByAccountType,
    availableInstructions,
    getAvailableInstructions,
    governedTokenAccounts,
    getMintWithGovernances,
    canUseTransferInstruction,
    canUseMintInstruction,
    canMintRealmCommunityToken,
    canMintRealmCouncilToken,
    canUseProgramUpgradeInstruction,
  }
}<|MERGE_RESOLUTION|>--- conflicted
+++ resolved
@@ -14,19 +14,11 @@
 export default function useGovernanceAssets() {
   const { governances, tokenMints, realmTokenAccounts } = useRealm()
   const connection = useWalletStore((s) => s.connection.current)
-<<<<<<< HEAD
   const { ownVoterWeight, realm, symbol } = useRealm()
-  const governancesArray = Object.keys(governances).map(
-    (key) => governances[key]
-  )
-=======
-  const { ownVoterWeight, realm } = useRealm()
-
   const governancesArray = Object.keys(governances)
     .filter((gpk) => !HIDDEN_GOVERNANCES.has(gpk))
     .map((key) => governances[key])
 
->>>>>>> 61c299c9
   const getGovernancesByAccountType = (type: GovernanceAccountType) => {
     const governancesFiltered = governancesArray.filter(
       (gov) => gov.info?.accountType === type
