import { BN } from '@project-serum/anchor'
import { DepositWithMintAccount } from 'VoteStakeRegistry/sdk/accounts'

export const DAYS_PER_YEAR = 365
export const SECS_PER_DAY = 86400
export const DAYS_PER_MONTH = DAYS_PER_YEAR / 12
export const SECS_PER_MONTH = DAYS_PER_MONTH * SECS_PER_DAY
export const HOURS_PER_DAY = 24
export const MINS_PER_HOUR = 60

export function getFormattedStringFromDays(
  numberOfDays: number,
  fullFormat = false
) {
  const years = Math.floor(numberOfDays / DAYS_PER_YEAR)
  const months = Math.floor((numberOfDays % DAYS_PER_YEAR) / DAYS_PER_MONTH)
  const days = Math.floor((numberOfDays % DAYS_PER_YEAR) % DAYS_PER_MONTH)
  const hours = (numberOfDays - Math.floor(numberOfDays)) * HOURS_PER_DAY
  const hoursInt = Math.floor(hours)
  const minutes = Math.floor((hours - hoursInt) * MINS_PER_HOUR)
<<<<<<< HEAD
  const yearsDisplay = years > 0 ? years + 'y ' : ''
  const monthsDisplay = months > 0 ? months + 'm ' : ''
  const daysDisplay = days > 0 ? days + 'd ' : ''
  const hoursDisplay = hours > 0 ? ` ${hoursInt}h ${minutes}min` : ''
=======
  const yearSuffix = years > 1 ? 'years' : 'year'
  const monthSuffix = months > 1 ? 'months' : 'month'
  const daysSuffix = days > 1 ? 'days' : 'day'
  const yearsDisplay =
    years > 0 ? years + ` ${fullFormat ? yearSuffix : 'y'} ` : ''
  const monthsDisplay =
    months > 0 ? months + ` ${fullFormat ? monthSuffix : 'm'} ` : ''
  const daysDisplay =
    days > 0 ? days + ` ${fullFormat ? daysSuffix : 'd'} ` : ''
  const hoursDisplay = hours > 0 ? ` ${hoursInt} h ${minutes} min` : ''
>>>>>>> af7e352b
  const text =
    !years && !months && days <= 1
      ? daysDisplay + hoursDisplay
      : yearsDisplay + monthsDisplay + daysDisplay
  return text ? text : 0
}

export const yearsToDays = (years: number) => {
  return DAYS_PER_YEAR * years
}
export const daysToYear = (days: number) => {
  return days / DAYS_PER_YEAR
}
export const yearsToSecs = (years: number) => {
  return DAYS_PER_YEAR * years * SECS_PER_DAY
}

export const secsToDays = (secs: number) => {
  return secs / SECS_PER_DAY
}

export const daysToMonths = (days: number) => {
  return days / DAYS_PER_MONTH
}

export const getMinDurationFmt = (deposit: DepositWithMintAccount) => {
  return getFormattedStringFromDays(getMinDurationInDays(deposit))
}
export const getTimeLeftFromNowFmt = (deposit: DepositWithMintAccount) => {
  const dateNowSecTimeStampBN = new BN(new Date().getTime() / 1000)
  return getFormattedStringFromDays(
    deposit.lockup.endTs.sub(dateNowSecTimeStampBN).toNumber() / SECS_PER_DAY
  )
}

export const getMinDurationInDays = (deposit: DepositWithMintAccount) => {
  return (
    deposit.lockup.endTs.sub(deposit.lockup.startTs).toNumber() / SECS_PER_DAY
  )
}<|MERGE_RESOLUTION|>--- conflicted
+++ resolved
@@ -18,12 +18,6 @@
   const hours = (numberOfDays - Math.floor(numberOfDays)) * HOURS_PER_DAY
   const hoursInt = Math.floor(hours)
   const minutes = Math.floor((hours - hoursInt) * MINS_PER_HOUR)
-<<<<<<< HEAD
-  const yearsDisplay = years > 0 ? years + 'y ' : ''
-  const monthsDisplay = months > 0 ? months + 'm ' : ''
-  const daysDisplay = days > 0 ? days + 'd ' : ''
-  const hoursDisplay = hours > 0 ? ` ${hoursInt}h ${minutes}min` : ''
-=======
   const yearSuffix = years > 1 ? 'years' : 'year'
   const monthSuffix = months > 1 ? 'months' : 'month'
   const daysSuffix = days > 1 ? 'days' : 'day'
@@ -34,7 +28,6 @@
   const daysDisplay =
     days > 0 ? days + ` ${fullFormat ? daysSuffix : 'd'} ` : ''
   const hoursDisplay = hours > 0 ? ` ${hoursInt} h ${minutes} min` : ''
->>>>>>> af7e352b
   const text =
     !years && !months && days <= 1
       ? daysDisplay + hoursDisplay
