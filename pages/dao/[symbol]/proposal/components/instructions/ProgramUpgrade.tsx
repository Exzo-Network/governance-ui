import React, { useContext, useEffect, useState } from 'react'
import useRealm from '@hooks/useRealm'
import { PublicKey } from '@solana/web3.js'
import * as yup from 'yup'
import { isFormValid } from '@utils/formValidation'
import {
  UiInstruction,
  ProgramUpgradeForm,
} from '@utils/uiTypes/proposalCreationTypes'
import { NewProposalContext } from '../../new'
import useGovernanceAssets from '@hooks/useGovernanceAssets'
import { Governance, GovernanceAccountType } from '@models/accounts'
import { ParsedAccount } from '@models/core/accounts'
import useWalletStore from 'stores/useWalletStore'
import { createUpgradeInstruction } from '@tools/sdk/bpfUpgradeableLoader/createUpgradeInstruction'
import { serializeInstructionToBase64 } from '@models/serialisation'
import Input from '@components/inputs/Input'
import { debounce } from '@utils/debounce'
import { validateBuffer } from '@utils/validations'
import GovernedAccountSelect from '../GovernedAccountSelect'
import { GovernedMultiTypeAccount } from '@utils/tokens'
<<<<<<< HEAD
=======
import { validateInstruction } from '@utils/instructionTools'

>>>>>>> 61c299c9
const ProgramUpgrade = ({
  index,
  governance,
}: {
  index: number
  governance: ParsedAccount<Governance> | null
}) => {
  const connection = useWalletStore((s) => s.connection)
  const wallet = useWalletStore((s) => s.current)
  const { realmInfo } = useRealm()
  const { getGovernancesByAccountType } = useGovernanceAssets()
  const governedProgramAccounts = getGovernancesByAccountType(
    GovernanceAccountType.ProgramGovernance
  ).map((x) => {
    return {
      governance: x,
    }
  })
  const shouldBeGoverned = index !== 0 && governance
  const programId: PublicKey | undefined = realmInfo?.programId
  const [form, setForm] = useState<ProgramUpgradeForm>({
    governedAccount: undefined,
    programId: programId?.toString(),
    bufferAddress: '',
  })
  const [formErrors, setFormErrors] = useState({})
  const { handleSetInstructions } = useContext(NewProposalContext)
  const handleSetForm = ({ propertyName, value }) => {
    setFormErrors({})
    setForm({ ...form, [propertyName]: value })
  }
  async function getInstruction(): Promise<UiInstruction> {
    const isValid = await validateInstruction({ schema, form, setFormErrors })
    let serializedInstruction = ''
    if (
      isValid &&
      programId &&
      form.governedAccount?.governance?.info &&
      wallet?.publicKey
    ) {
      const upgradeIx = await createUpgradeInstruction(
        form.governedAccount.governance.info.governedAccount,
        new PublicKey(form.bufferAddress),
        form.governedAccount.governance.pubkey,
        wallet!.publicKey
      )
      serializedInstruction = serializeInstructionToBase64(upgradeIx)
    }
    const obj: UiInstruction = {
      serializedInstruction: serializedInstruction,
      isValid,
      governance: form.governedAccount?.governance,
    }
    return obj
  }
  useEffect(() => {
    handleSetForm({
      propertyName: 'programId',
      value: programId?.toString(),
    })
  }, [realmInfo?.programId])

  useEffect(() => {
    if (form.bufferAddress) {
      debounce.debounceFcn(async () => {
        const { validationErrors } = await isFormValid(schema, form)
        setFormErrors(validationErrors)
      })
    }
  }, [form.bufferAddress])
  useEffect(() => {
    handleSetInstructions(
      { governedAccount: form.governedAccount?.governance, getInstruction },
      index
    )
  }, [form])
  const schema = yup.object().shape({
    bufferAddress: yup
      .string()
      .test('bufferTest', 'Invalid buffer', async function (val: string) {
        if (val) {
          try {
            await validateBuffer(
              connection,
              val,
              form.governedAccount?.governance?.pubkey
            )
            return true
          } catch (e) {
            return this.createError({
              message: `${e}`,
            })
          }
        } else {
          return this.createError({
            message: `Buffer address is required`,
          })
        }
      }),
    governedAccount: yup
      .object()
      .nullable()
      .required('Program governed account is required'),
  })

  return (
    <>
      <GovernedAccountSelect
        label="Program"
        governedAccounts={governedProgramAccounts as GovernedMultiTypeAccount[]}
        onChange={(value) => {
          handleSetForm({ value, propertyName: 'governedAccount' })
        }}
        value={form.governedAccount}
        error={formErrors['governedAccount']}
        shouldBeGoverned={shouldBeGoverned}
        governance={governance}
      ></GovernedAccountSelect>
      <Input
        label="Buffer address"
        value={form.bufferAddress}
        type="text"
        onChange={(evt) =>
          handleSetForm({
            value: evt.target.value,
            propertyName: 'bufferAddress',
          })
        }
        error={formErrors['bufferAddress']}
      />
    </>
  )
}

export default ProgramUpgrade<|MERGE_RESOLUTION|>--- conflicted
+++ resolved
@@ -19,11 +19,8 @@
 import { validateBuffer } from '@utils/validations'
 import GovernedAccountSelect from '../GovernedAccountSelect'
 import { GovernedMultiTypeAccount } from '@utils/tokens'
-<<<<<<< HEAD
-=======
 import { validateInstruction } from '@utils/instructionTools'
 
->>>>>>> 61c299c9
 const ProgramUpgrade = ({
   index,
   governance,
