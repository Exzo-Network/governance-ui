--- conflicted
+++ resolved
@@ -8,13 +8,7 @@
 import DiscussionPanel from '../../../../components/DiscussionPanel'
 import VotePanel from '../../../../components/VotePanel'
 import { ProposalState } from '../../../../models/accounts'
-
-<<<<<<< HEAD
-import { calculatePct, nativeToUi } from '../../../../utils/formatting'
-import ApprovalProgress from '../../../../components/ApprovalProgress'
-=======
 import ApprovalQuorum from '../../../../components/ApprovalQuorum'
->>>>>>> de675d51
 import useRealm from '../../../../hooks/useRealm'
 import useProposalVotes from '../../../../hooks/useProposalVotes'
 import VoteResultsBar from '../../../../components/VoteResultsBar'
@@ -92,27 +86,13 @@
                       <div className="border-r border-bkg-4 w-1/2">
                         <p className="text-fgd-3 text-xs">Approve</p>
                         <div className="font-bold">
-<<<<<<< HEAD
-                          {nativeToUi(
-                            proposal?.info.yesVotesCount,
-                            mint?.decimals
-                          ).toLocaleString()}
-=======
                           {yesVoteCount.toLocaleString()}
->>>>>>> de675d51
                         </div>
                       </div>
                       <div className="pl-4 w-1/2">
                         <p className="text-fgd-3 text-xs">Deny</p>
                         <div className="font-bold">
-<<<<<<< HEAD
-                          {nativeToUi(
-                            proposal?.info.noVotesCount,
-                            mint?.decimals
-                          ).toLocaleString()}
-=======
                           {noVoteCount.toLocaleString()}
->>>>>>> de675d51
                         </div>
                       </div>
                     </div>
