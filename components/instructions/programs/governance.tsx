import {
  AccountMetaData,
  deserializeBorsh,
  getGovernance,
  getGovernanceInstructionSchema,
  getGovernanceProgramVersion,
  getRealm,
  SetRealmAuthorityAction,
  SetRealmAuthorityArgs,
  tryGetRealmConfig,
  VoteTipping,
} from '@solana/spl-governance'
import {
  SetGovernanceConfigArgs,
  SetRealmConfigArgs,
} from '@solana/spl-governance'
import { Connection } from '@solana/web3.js'
import { DISABLED_VOTER_WEIGHT } from '@tools/constants'
import { fmtVoterWeightThresholdMintAmount } from '@tools/governance/units'
import {
  fmtBNAmount,
  fmtMintAmount,
  getDaysFromTimestamp,
} from '@tools/sdk/units'

import { tryGetMint } from '../../../utils/tokens'

export const GOVERNANCE_INSTRUCTIONS = {
  GovER5Lthms3bLBqWub97yVrMmEogzX7xNjdXpPPCVZw: {
    19: {
      name: 'Set Governance Config',
      accounts: [{ name: 'Governance' }],
      getDataUI: async (
        connection: Connection,
        data: Uint8Array,
        accounts: AccountMetaData[]
      ) => {
        const governance = await getGovernance(connection, accounts[0].pubkey)
        const realm = await getRealm(connection, governance.account.realm)

        const programVersion = await getGovernanceProgramVersion(
          connection,
          realm.owner
        )

        const args = deserializeBorsh(
          getGovernanceInstructionSchema(programVersion),
          SetGovernanceConfigArgs,
          Buffer.from(data)
        ) as SetGovernanceConfigArgs

        const communityMint = await tryGetMint(
          connection,
          realm.account.communityMint
        )
        const councilMint = realm.account.config.councilMint
          ? await tryGetMint(connection, realm.account.config.councilMint)
          : undefined
<<<<<<< HEAD

        return programVersion >= 3 ? (
          <>
            <p>
              communityVoteThreshold:{' '}
              {args.config.communityVoteThreshold.value
                ? args.config.communityVoteThreshold.value?.toLocaleString() +
                  '%'
                : 'Disabled'}
            </p>
            <p>
              councilVoteThreshold:{' '}
              {args.config.councilVoteThreshold.value
                ? args.config.councilVoteThreshold.value?.toLocaleString() + '%'
                : 'Disabled'}
            </p>
            <p>
              communityVetoVoteThreshold:{' '}
              {args.config.communityVetoVoteThreshold.value
                ? args.config.communityVetoVoteThreshold.value?.toLocaleString() +
                  '%'
                : 'Disabled'}
            </p>
            <p>
              councilVetoVoteThreshold:{' '}
              {args.config.councilVetoVoteThreshold.value
                ? args.config.councilVetoVoteThreshold.value?.toLocaleString() +
                  '%'
                : 'Disabled'}
            </p>
            {args.config.minCommunityTokensToCreateProposal.toString() ===
            DISABLED_VOTER_WEIGHT.toString() ? (
              <p>minCommunityTokensToCreateProposal: Disabled</p>
            ) : (
              <p>
                minCommunityTokensToCreateProposal:{' '}
                {fmtMintAmount(
                  communityMint?.account,
                  args.config.minCommunityTokensToCreateProposal
                )}{' '}
                ({args.config.minCommunityTokensToCreateProposal.toString()})
              </p>
            )}
            {args.config.minCouncilTokensToCreateProposal.toString() ===
            DISABLED_VOTER_WEIGHT.toString() ? (
              <p>minCouncilTokensToCreateProposal: Disabled</p>
            ) : (
              <p>
                minCouncilTokensToCreateProposal:{' '}
                {fmtMintAmount(
                  councilMint?.account,
                  args.config.minCouncilTokensToCreateProposal
                )}{' '}
                ({args.config.minCouncilTokensToCreateProposal.toString()})
              </p>
            )}
            <p>
              {`minInstructionHoldUpTime:
          ${getDaysFromTimestamp(args.config.minInstructionHoldUpTime)} day(s)`}
            </p>
            <p>
              {`maxVotingTime:
          ${getDaysFromTimestamp(args.config.maxVotingTime)} days(s)`}
            </p>
            <p>
              {`communityVoteTipping:
          ${VoteTipping[args.config.communityVoteTipping]}`}
            </p>
            <p>
              {`councilVoteTipping:
          ${VoteTipping[args.config.councilVoteTipping]}`}
            </p>
          </>
        ) : (
          <>
            <p>
              {`voteThresholdPercentage:
              ${args.config.communityVoteThreshold.value?.toLocaleString()}%`}
            </p>
            {args.config.minCommunityTokensToCreateProposal.toString() ===
            DISABLED_VOTER_WEIGHT.toString() ? (
              <p>minCommunityTokensToCreateProposal: Disabled</p>
            ) : (
              <p>
                minCommunityTokensToCreateProposal:{' '}
                {fmtMintAmount(
                  communityMint?.account,
                  args.config.minCommunityTokensToCreateProposal
                )}{' '}
                ({args.config.minCommunityTokensToCreateProposal.toString()})
              </p>
            )}
            {args.config.minCouncilTokensToCreateProposal.toString() ===
            DISABLED_VOTER_WEIGHT.toString() ? (
              <p>minCouncilTokensToCreateProposal: Disabled</p>
            ) : (
              <p>
                minCouncilTokensToCreateProposal:{' '}
                {fmtMintAmount(
                  councilMint?.account,
                  args.config.minCouncilTokensToCreateProposal
                )}{' '}
                ({args.config.minCouncilTokensToCreateProposal.toString()})
              </p>
            )}
            <p>
              {`minInstructionHoldUpTime:
=======
        const isMaxNumber =
          args.config.minCommunityTokensToCreateProposal.toString() ===
          DISABLED_VOTER_WEIGHT.toString()
        const isCurrentGovernanceMinCommMax =
          governance.account.config.minCommunityTokensToCreateProposal.toString() ===
          DISABLED_VOTER_WEIGHT.toString()
        return (
          <>
            <h1>Current config</h1>
            <div className="space-y-3">
              <p>
                {`voteThresholdPercentage:
              ${governance.account.config.communityVoteThreshold.value?.toLocaleString()}%`}
              </p>
              {isCurrentGovernanceMinCommMax ? (
                <p>minCommunityTokensToCreateProposal: Disabled</p>
              ) : (
                <p>
                  {`minCommunityTokensToCreateProposal:
              ${fmtMintAmount(
                communityMint?.account,
                governance.account.config.minCommunityTokensToCreateProposal
              )}`}{' '}
                  (
                  {governance.account.config.minCommunityTokensToCreateProposal.toNumber()}
                  )
                </p>
              )}
              <p>
                {`minCouncilTokensToCreateProposal:
              ${fmtMintAmount(
                councilMint?.account,
                governance.account.config.minCouncilTokensToCreateProposal
              )}`}
              </p>
              <p>
                {`minInstructionHoldUpTime:
              ${getDaysFromTimestamp(
                governance.account.config.minInstructionHoldUpTime
              )} day(s)`}
              </p>
              <p>
                {`maxVotingTime:
              ${getDaysFromTimestamp(
                governance.account.config.maxVotingTime
              )} days(s)`}
              </p>
              <p>
                {`voteTipping:
              ${VoteTipping[governance.account.config.communityVoteTipping]}`}
              </p>
            </div>
            <h1 className="mt-10">Proposed config</h1>
            <div className="space-y-3">
              <p>
                {`voteThresholdPercentage:
              ${args.config.communityVoteThreshold.value?.toLocaleString()}%`}
              </p>
              {isMaxNumber ? (
                <p>minCommunityTokensToCreateProposal: Disabled</p>
              ) : (
                <p>
                  {`minCommunityTokensToCreateProposal:
              ${fmtMintAmount(
                communityMint?.account,
                args.config.minCommunityTokensToCreateProposal
              )}`}{' '}
                  ({args.config.minCommunityTokensToCreateProposal.toNumber()})
                </p>
              )}
              <p>
                {`minCouncilTokensToCreateProposal:
              ${fmtMintAmount(
                councilMint?.account,
                args.config.minCouncilTokensToCreateProposal
              )}`}
              </p>
              <p>
                {`minInstructionHoldUpTime:
>>>>>>> 511d76f4
              ${getDaysFromTimestamp(
                args.config.minInstructionHoldUpTime
              )} day(s)`}
              </p>
              <p>
                {`maxVotingTime:
              ${getDaysFromTimestamp(args.config.maxVotingTime)} days(s)`}
              </p>
              <p>
                {`voteTipping:
              ${VoteTipping[args.config.communityVoteTipping]}`}
              </p>
            </div>
          </>
        )
      },
    },
    21: {
      name: 'Set Realm Authority',
      accounts: [
        { name: 'Realm' },
        { name: 'Realm Authority' },
        { name: 'New Realm Authority' },
      ],
      getDataUI: async (
        connection: Connection,
        data: Uint8Array,
        accounts: AccountMetaData[]
      ) => {
        const realm = await getRealm(connection, accounts[0].pubkey)
        const programVersion = await getGovernanceProgramVersion(
          connection,
          realm.owner
        )

        const args = deserializeBorsh(
          getGovernanceInstructionSchema(programVersion),
          SetRealmAuthorityArgs,
          Buffer.from(data)
        ) as SetRealmAuthorityArgs

        return (
          <>
            <p>
              {`action:
               ${SetRealmAuthorityAction[args.action!]}`}
            </p>
          </>
        )
      },
    },
    22: {
      name: 'Set Realm Config',
      accounts: [{ name: 'Realm' }, { name: 'Realm Authority' }],
      getDataUI: async (
        connection: Connection,
        data: Uint8Array,
        accounts: AccountMetaData[]
      ) => {
        const realm = await getRealm(connection, accounts[0].pubkey)
        const programVersion = await getGovernanceProgramVersion(
          connection,
          realm.owner
        )

        const args = deserializeBorsh(
          getGovernanceInstructionSchema(programVersion),
          SetRealmConfigArgs,
          Buffer.from(data)
        ) as SetRealmConfigArgs

        const communityMint = await tryGetMint(
          connection,
          realm.account.communityMint
        )
        const currentRealmConfig = await tryGetRealmConfig(
          connection,
          realm.owner,
          realm.pubkey
        )
        const proposedPluginPk = accounts[5]?.pubkey?.toBase58()
        const proposedMaxVoterWeightPk = accounts[6]?.pubkey?.toBase58()
        return (
          <>
            <h1>Current config</h1>
            <div className="space-y-3">
              <p>
                {`minCommunityTokensToCreateGovernance:
              ${fmtVoterWeightThresholdMintAmount(
                communityMint?.account,
                realm.account.config.minCommunityTokensToCreateGovernance
              )}`}{' '}
                (
                {fmtBNAmount(
                  realm.account.config.minCommunityTokensToCreateGovernance
                )}
                )
              </p>
              <p>
                {`communityMintMaxVoteWeightSource:
               ${realm.account.config.communityMintMaxVoteWeightSource.fmtSupplyFractionPercentage()}% supply`}{' '}
                (
                {fmtBNAmount(
                  realm.account.config.communityMintMaxVoteWeightSource.value
                )}
                )
              </p>
              <p>
                {`useCouncilMint:
               ${!!realm.account.config.councilMint}`}
              </p>
              <p>
                {`useCommunityVoterWeightAddin:
               ${!!realm.account.config.useCommunityVoterWeightAddin}`}
              </p>
              <p>
                {`useMaxCommunityVoterWeightAddin:
               ${!!realm.account.config.useMaxCommunityVoterWeightAddin}`}
              </p>
              <p>
                {proposedPluginPk && (
                  <p>
                    {`communityVoterWeightAddin :
               ${proposedPluginPk}`}
                  </p>
                )}
                {proposedMaxVoterWeightPk && (
                  <p>
                    {`maxCommunityVoterWeightAddin:
               ${proposedMaxVoterWeightPk}`}
                  </p>
                )}
              </p>
            </div>
            <h1 className="mt-10">Proposed config</h1>
            <div className="space-y-3">
              <p>
                {`minCommunityTokensToCreateGovernance:
              ${fmtVoterWeightThresholdMintAmount(
                communityMint?.account,
                args.configArgs.minCommunityTokensToCreateGovernance
              )}`}{' '}
                (
                {fmtBNAmount(
                  args.configArgs.minCommunityTokensToCreateGovernance
                )}
                )
              </p>
              <p>
                {`communityMintMaxVoteWeightSource:
               ${args.configArgs.communityMintMaxVoteWeightSource.fmtSupplyFractionPercentage()}% supply`}{' '}
                (
                {fmtBNAmount(
                  args.configArgs.communityMintMaxVoteWeightSource.value
                )}
                )
              </p>
              <p>
                {`useCouncilMint:
               ${args.configArgs.useCouncilMint}`}
              </p>
              <p>
                {`useCommunityVoterWeightAddin:
               ${!!args.configArgs.useCommunityVoterWeightAddin}`}
              </p>
              <p>
                {`useMaxCommunityVoterWeightAddin:
               ${!!args.configArgs.useMaxCommunityVoterWeightAddin}`}
              </p>
              <p>
                {currentRealmConfig?.account.communityTokenConfig
                  .voterWeightAddin && (
                  <p>
                    {`communityVoterWeightAddin :
               ${currentRealmConfig?.account.communityTokenConfig.voterWeightAddin?.toBase58()}`}
                  </p>
                )}
                {currentRealmConfig?.account.communityTokenConfig
                  .maxVoterWeightAddin && (
                  <p>
                    {`maxCommunityVoterWeightAddin:
               ${currentRealmConfig?.account.communityTokenConfig.maxVoterWeightAddin?.toBase58()}`}
                  </p>
                )}
              </p>
            </div>
          </>
        )
      },
    },
  },
} as const<|MERGE_RESOLUTION|>--- conflicted
+++ resolved
@@ -56,7 +56,12 @@
         const councilMint = realm.account.config.councilMint
           ? await tryGetMint(connection, realm.account.config.councilMint)
           : undefined
-<<<<<<< HEAD
+        const isMaxNumber =
+          args.config.minCommunityTokensToCreateProposal.toString() ===
+          DISABLED_VOTER_WEIGHT.toString()
+        const isCurrentGovernanceMinCommMax =
+          governance.account.config.minCommunityTokensToCreateProposal.toString() ===
+          DISABLED_VOTER_WEIGHT.toString()
 
         return programVersion >= 3 ? (
           <>
@@ -131,47 +136,6 @@
             </p>
           </>
         ) : (
-          <>
-            <p>
-              {`voteThresholdPercentage:
-              ${args.config.communityVoteThreshold.value?.toLocaleString()}%`}
-            </p>
-            {args.config.minCommunityTokensToCreateProposal.toString() ===
-            DISABLED_VOTER_WEIGHT.toString() ? (
-              <p>minCommunityTokensToCreateProposal: Disabled</p>
-            ) : (
-              <p>
-                minCommunityTokensToCreateProposal:{' '}
-                {fmtMintAmount(
-                  communityMint?.account,
-                  args.config.minCommunityTokensToCreateProposal
-                )}{' '}
-                ({args.config.minCommunityTokensToCreateProposal.toString()})
-              </p>
-            )}
-            {args.config.minCouncilTokensToCreateProposal.toString() ===
-            DISABLED_VOTER_WEIGHT.toString() ? (
-              <p>minCouncilTokensToCreateProposal: Disabled</p>
-            ) : (
-              <p>
-                minCouncilTokensToCreateProposal:{' '}
-                {fmtMintAmount(
-                  councilMint?.account,
-                  args.config.minCouncilTokensToCreateProposal
-                )}{' '}
-                ({args.config.minCouncilTokensToCreateProposal.toString()})
-              </p>
-            )}
-            <p>
-              {`minInstructionHoldUpTime:
-=======
-        const isMaxNumber =
-          args.config.minCommunityTokensToCreateProposal.toString() ===
-          DISABLED_VOTER_WEIGHT.toString()
-        const isCurrentGovernanceMinCommMax =
-          governance.account.config.minCommunityTokensToCreateProposal.toString() ===
-          DISABLED_VOTER_WEIGHT.toString()
-        return (
           <>
             <h1>Current config</h1>
             <div className="space-y-3">
@@ -244,7 +208,6 @@
               </p>
               <p>
                 {`minInstructionHoldUpTime:
->>>>>>> 511d76f4
               ${getDaysFromTimestamp(
                 args.config.minInstructionHoldUpTime
               )} day(s)`}
