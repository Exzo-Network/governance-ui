--- conflicted
+++ resolved
@@ -1,8 +1,5 @@
-<<<<<<< HEAD
 import { useState } from 'react'
-=======
 import { MintInfo } from '@solana/spl-token'
->>>>>>> de675d51
 import {
   Account,
   PublicKey,
@@ -21,16 +18,10 @@
 import { fmtTokenAmount } from '../utils/formatting'
 import { sendTransaction } from '../utils/send'
 import { approveTokenTransfer, TOKEN_PROGRAM_ID } from '../utils/tokens'
-import { nativeToUi } from '../utils/formatting'
 import Button from './Button'
-<<<<<<< HEAD
-import DepositModal from './DepositModal'
-
-const TokenBalanceCard = () => {
-  const [showDepositModal, setShowDepositModal] = useState(false)
-=======
 import { Option } from '../tools/core/option'
 import { GoverningTokenType } from '../models/enums'
+import DepositModal from './DepositModal'
 
 const TokenBalanceCard = ({ proposal }: { proposal?: Option<Proposal> }) => {
   const { councilMint, mint, realm } = useRealm()
@@ -83,7 +74,7 @@
   mint: MintInfo | undefined
   tokenType: GoverningTokenType
 }) => {
->>>>>>> de675d51
+  const [showDepositModal, setShowDepositModal] = useState(false)
   const wallet = useWalletStore((s) => s.current)
   const connected = useWalletStore((s) => s.connected)
   const connection = useWalletStore((s) => s.connection.current)
@@ -96,11 +87,6 @@
     realmInfo,
     realmTokenAccount,
     ownTokenRecord,
-<<<<<<< HEAD
-    mint,
-  } = useRealm()
-
-=======
     ownCouncilTokenRecord,
     councilTokenAccount,
     proposals,
@@ -171,7 +157,6 @@
   const depositAllTokens = async () =>
     await depositTokens(depositTokenAccount.account.amount)
 
->>>>>>> de675d51
   const withdrawAllTokens = async function () {
     const instructions: TransactionInstruction[] = []
 
@@ -259,15 +244,9 @@
         <div className="bg-bkg-1 px-4 py-2 rounded-md w-full">
           <p className="text-fgd-3 text-xs">{depositTokenName} Votes</p>
           <div className="font-bold">
-<<<<<<< HEAD
-            {ownTokenRecord
-              ? nativeToUi(
-                  ownTokenRecord.info.governingTokenDepositAmount,
-=======
             {depositTokenRecord && mint
               ? fmtTokenAmount(
                   depositTokenRecord.info.governingTokenDepositAmount,
->>>>>>> de675d51
                   mint.decimals
                 )
               : '0'}
@@ -291,17 +270,17 @@
           Withdraw
         </Button>
       </div>
-<<<<<<< HEAD
+
       {showDepositModal ? (
         <DepositModal
           isOpen={showDepositModal}
+          mint={mint}
           onClose={() => setShowDepositModal(false)}
+          depositTokenAccount={depositTokenAccount}
+          depositTokenName={depositTokenName}
         />
       ) : null}
-    </div>
-=======
     </>
->>>>>>> de675d51
   )
 }
 
