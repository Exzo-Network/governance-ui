import type { BigNumber } from 'bignumber.js'
import type {
<<<<<<< HEAD
  GoverningTokenConfig,
  MintMaxVoteWeightSource,
=======
  Governance,
  MintMaxVoteWeightSource,
  ProgramAccount,
  Realm,
  TokenOwnerRecord,
>>>>>>> f3990ba9
} from '@solana/spl-governance'

import type { AssetAccount } from '@utils/uiTypes/assets'

import { NFT } from './NFT'
import { Program } from './Program'
import { TokenProgramAccount } from '@utils/tokens'
import { MintInfo } from '@solana/spl-token'
import { PublicKey } from '@solana/web3.js'

export enum AssetType {
  Mint,
  NFTCollection,
  Programs,
  RealmAuthority,
  Sol,
  Token,
  Unknown,
  TokenOwnerRecordAsset,
}

export interface Mint {
  type: AssetType.Mint
  address: string
  id: string
  name: string
  raw: AssetAccount
  symbol: string
  tokenRole?: 'council' | 'community'
  totalSupply?: BigNumber
}

export interface NFTCollection {
  type: AssetType.NFTCollection
  address?: string
  id: string
  count: BigNumber
  icon: JSX.Element
  list: NFT[]
  name: string
  totalCount?: BigNumber
}

export interface Programs {
  type: AssetType.Programs
  id: string
  count: BigNumber
  list: Program[]
}

export interface RealmAuthority {
  type: AssetType.RealmAuthority
  id: string
  address: string
  config: {
    communityMintMaxVoteWeightSource?: MintMaxVoteWeightSource
    minCommunityTokensToCreateGovernance: BigNumber
    communityTokenConfig?: GoverningTokenConfig
    councilTokenConfig?: GoverningTokenConfig
  }
  icon: JSX.Element
  name: string
}

export interface Sol {
  type: AssetType.Sol
  address: string
  id: string
  count: BigNumber
  icon: JSX.Element
  price?: BigNumber
  raw: AssetAccount
  value: BigNumber
}

export interface Token {
  type: AssetType.Token
  address: string
  id: string
  count: BigNumber
  icon: JSX.Element
  logo?: string
  mintAddress?: string
  name: string
  price?: BigNumber
  raw: AssetAccount
  symbol: string
  value: BigNumber
}

export interface Unknown {
  type: AssetType.Unknown
  address: string
  icon?: JSX.Element
  id: string
  count: BigNumber
  name: string
}

export interface TokenOwnerRecordAsset {
  type: AssetType.TokenOwnerRecordAsset
  id: string
  address: PublicKey
  owner: PublicKey
  realmId: string
  realmSymbol: string
  displayName: string
  programId: string
  realmImage?: string
  communityMint: TokenProgramAccount<MintInfo>
  realmAccount: ProgramAccount<Realm>
  tokenOwnerRecordAccount: ProgramAccount<TokenOwnerRecord>
  governanceOwner: ProgramAccount<Governance>
}

export type Asset =
  | Mint
  | NFTCollection
  | Programs
  | RealmAuthority
  | Sol
  | Token
  | Unknown
  | TokenOwnerRecordAsset<|MERGE_RESOLUTION|>--- conflicted
+++ resolved
@@ -1,15 +1,11 @@
 import type { BigNumber } from 'bignumber.js'
 import type {
-<<<<<<< HEAD
+  Governance,
   GoverningTokenConfig,
-  MintMaxVoteWeightSource,
-=======
-  Governance,
   MintMaxVoteWeightSource,
   ProgramAccount,
   Realm,
   TokenOwnerRecord,
->>>>>>> f3990ba9
 } from '@solana/spl-governance'
 
 import type { AssetAccount } from '@utils/uiTypes/assets'
