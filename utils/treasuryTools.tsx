import { getAccountName, WSOL_MINT } from '@components/instructions/tools'
import { BN } from '@project-serum/anchor'
import { PublicKey } from '@solana/web3.js'
import { getMintDecimalAmountFromNatural } from '@tools/sdk/units'
import BigNumber from 'bignumber.js'
import { Account, AccountType } from 'stores/useGovernanceAssetsStore'
import { abbreviateAddress } from './formatting'
import tokenService from './services/token'
import { GovernedTokenAccount } from './tokens'
import { NFTWithMint } from './uiTypes/nfts'

export const getTreasuryAccountItemInfo = (
  governedAccountTokenAccount: GovernedTokenAccount,
  governanceNfts: { [governance: string]: NFTWithMint[] }
) => {
  const mintAddress =
    governedAccountTokenAccount && governedAccountTokenAccount.token
      ? governedAccountTokenAccount.isSol
        ? WSOL_MINT
        : governedAccountTokenAccount.token.account.mint.toBase58()
      : ''

  const amount =
    governedAccountTokenAccount && governedAccountTokenAccount.mint?.account
      ? getMintDecimalAmountFromNatural(
          governedAccountTokenAccount.mint?.account,
          new BN(
            governedAccountTokenAccount.isSol
              ? governedAccountTokenAccount.solAccount!.lamports
              : governedAccountTokenAccount.token!.account.amount
          )
        ).toNumber()
      : 0

  const accountPublicKey = governedAccountTokenAccount
    ? governedAccountTokenAccount.transferAddress
    : null

  const price = tokenService.getUSDTokenPrice(mintAddress)
  const totalPrice = amount * price
  const totalPriceFormatted = amount
    ? new BigNumber(totalPrice).toFormat(0)
    : ''

  const info = tokenService.getTokenInfo(mintAddress)

  const amountFormatted = governedAccountTokenAccount.isNft
    ? governedAccountTokenAccount.governance
      ? governanceNfts[
          governedAccountTokenAccount.governance?.pubkey.toBase58()
        ]?.length
      : '0'
    : new BigNumber(amount).toFormat()

  const logo = governedAccountTokenAccount.isNft
    ? '/img/collectablesIcon.svg'
    : info?.logoURI
    ? info?.logoURI
    : ''

  const accountName = getName(governedAccountTokenAccount)

  const name = accountName
    ? accountName
    : accountPublicKey
    ? abbreviateAddress(accountPublicKey as PublicKey)
    : ''
  //TODO replace with switch
  const symbol = governedAccountTokenAccount.isNft
    ? 'NFTS'
    : governedAccountTokenAccount.isSol
    ? 'SOL'
    : info?.symbol
    ? info.address === WSOL_MINT
      ? 'wSOL'
      : info?.symbol
    : governedAccountTokenAccount.mint
    ? abbreviateAddress(governedAccountTokenAccount.mint.publicKey)
    : ''
  const isSol = governedAccountTokenAccount.isSol
  const displayPrice =
    totalPriceFormatted && totalPriceFormatted !== '0'
      ? totalPriceFormatted
      : ''

  return {
    accountName,
    amountFormatted,
    logo,
    name,
    symbol,
    displayPrice,
    info,
    isSol,
  }
}

<<<<<<< HEAD
export const getTreasuryAccountItemInfoV2 = (account: Account) => {
  const mintAddress =
    account.type === AccountType.SOL
      ? WSOL_MINT
      : account.extensions.mint?.publicKey.toBase58()

  const amount =
    account.extensions.amount && account.extensions.mint
      ? getMintDecimalAmountFromNatural(
          account.extensions.mint.account,
          new BN(account.extensions.amount)
        ).toNumber()
      : 0

  const price = tokenService.getUSDTokenPrice(mintAddress!)
  const totalPrice = amount * price
  const totalPriceFormatted = amount
    ? new BigNumber(totalPrice).toFormat(0)
    : ''

  const info = tokenService.getTokenInfo(mintAddress!)

  const amountFormatted = new BigNumber(amount).toFormat()

  const logo = info?.logoURI
  const accountName = account.pubkey ? getAccountName(account.pubkey) : ''
  const name = accountName
    ? accountName
    : account.extensions.transferAddress
    ? abbreviateAddress(account.extensions.transferAddress as PublicKey)
    : ''

  const displayPrice =
    totalPriceFormatted && totalPriceFormatted !== '0'
      ? totalPriceFormatted
      : ''

  return {
    accountName,
    amountFormatted,
    logo,
    name,
    displayPrice,
    info,
  }
=======
const getName = (governedAccountTokenAccount: GovernedTokenAccount) => {
  const tokenAccName = governedAccountTokenAccount.token
    ? getAccountName(governedAccountTokenAccount.token?.publicKey)
    : ''
  const governanceAccName = governedAccountTokenAccount.governance?.pubkey
    ? getAccountName(governedAccountTokenAccount.governance.pubkey)
    : ''

  return tokenAccName || governanceAccName
>>>>>>> af7e352b
}<|MERGE_RESOLUTION|>--- conflicted
+++ resolved
@@ -95,7 +95,6 @@
   }
 }
 
-<<<<<<< HEAD
 export const getTreasuryAccountItemInfoV2 = (account: Account) => {
   const mintAddress =
     account.type === AccountType.SOL
@@ -141,7 +140,7 @@
     displayPrice,
     info,
   }
-=======
+}
 const getName = (governedAccountTokenAccount: GovernedTokenAccount) => {
   const tokenAccName = governedAccountTokenAccount.token
     ? getAccountName(governedAccountTokenAccount.token?.publicKey)
@@ -151,5 +150,4 @@
     : ''
 
   return tokenAccName || governanceAccName
->>>>>>> af7e352b
 }