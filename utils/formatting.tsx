import BN from 'bn.js'
import moment from 'moment'
import { PublicKey } from '@solana/web3.js'

const votePrecision = 10000
export const calculatePct = (c: BN, total?: BN) =>
  c
    .mul(new BN(votePrecision))
    .div(total ?? new BN(1))
    .toNumber() *
  (100 / votePrecision)

<<<<<<< HEAD
export const nativeToUi = (c: BN, decimals?: number) =>
=======
export const fmtTokenAmount = (c: BN, decimals?: number) =>
>>>>>>> de675d51
  c.div(new BN(10).pow(new BN(decimals ?? 0))).toNumber()

export const fmtUnixTime = (d: BN) => moment.unix(d.toNumber()).fromNow()

export function abbreviateAddress(address: PublicKey, size = 5) {
  const base58 = address.toBase58()
  return base58.slice(0, size) + '…' + base58.slice(-size)
}<|MERGE_RESOLUTION|>--- conflicted
+++ resolved
@@ -10,11 +10,7 @@
     .toNumber() *
   (100 / votePrecision)
 
-<<<<<<< HEAD
-export const nativeToUi = (c: BN, decimals?: number) =>
-=======
 export const fmtTokenAmount = (c: BN, decimals?: number) =>
->>>>>>> de675d51
   c.div(new BN(10).pow(new BN(decimals ?? 0))).toNumber()
 
 export const fmtUnixTime = (d: BN) => moment.unix(d.toNumber()).fromNow()
