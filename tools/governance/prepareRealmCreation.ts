--- conflicted
+++ resolved
@@ -97,16 +97,10 @@
   transferCouncilMintAuthority,
   councilWalletPks,
 
-<<<<<<< HEAD
   communityTokenConfig,
+  skipRealmAuthority,
   ...params
 }: RealmCreation & Web3Context) {
-=======
-  communityTokenConfig = undefined,
-
-  skipRealmAuthority = false,
-}: RealmCreation) {
->>>>>>> 11ac5b97
   const realmInstructions: TransactionInstruction[] = []
   const realmSigners: Keypair[] = []
 
