--- conflicted
+++ resolved
@@ -47,12 +47,7 @@
 
   nftCollectionCount?: number
   existingCommunityMintPk: PublicKey | undefined
-<<<<<<< HEAD
-  communityMintSupplyFactor: number | undefined
   communityYesVotePercentage: 'disabled' | number
-=======
-  communityYesVotePercentage: number
->>>>>>> 0ee87386
   transferCommunityMintAuthority: boolean
 
   useSupplyFactor: boolean
